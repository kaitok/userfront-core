--- conflicted
+++ resolved
@@ -1,10 +1,6 @@
 {
   "name": "@userfront/core",
-<<<<<<< HEAD
-  "version": "0.1.22-beta.3",
-=======
   "version": "0.2.2",
->>>>>>> 07449f58
   "description": "Userfront core JS library",
   "source": "src/index.js",
   "main": "build/userfront-core.js",
